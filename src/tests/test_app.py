--- conflicted
+++ resolved
@@ -67,33 +67,26 @@
     data = resp.get_json()
     assert "Weak password" in data["error"]
 
-<<<<<<< HEAD
     # Invalid username after sanitization
     resp = client.post("/register", json={"username": "!!!", "email": "a@b.com", "password": "Password1"})
     assert resp.status_code == 400
     data = resp.get_json()
     assert "Invalid username" in data["error"]
 
-=======
->>>>>>> c34ac9ea
 
 def test_register_success(monkeypatch):
     client = app.test_client()
 
     class DummyCursor:
-<<<<<<< HEAD
         def __init__(self):
             self.executed = None
 
-=======
->>>>>>> c34ac9ea
         def __enter__(self):
             return self
 
         def __exit__(self, exc_type, exc, tb):
             pass
 
-<<<<<<< HEAD
         def execute(self, sql, params):
             self.executed = (sql, params)
 
@@ -103,19 +96,10 @@
 
         def cursor(self):
             return self.cursor_obj
-=======
-        def execute(self, *args, **kwargs):
-            pass
-
-    class DummyConn:
-        def cursor(self):
-            return DummyCursor()
->>>>>>> c34ac9ea
 
         def commit(self):
             pass
 
-<<<<<<< HEAD
         def rollback(self):
             pass
 
@@ -132,14 +116,10 @@
     monkeypatch.setattr(app_module, "conn", dummy_conn)
     monkeypatch.setattr(app_module, "supabase", dummy_supabase)
 
-=======
-    monkeypatch.setattr(app_module, "conn", DummyConn())
->>>>>>> c34ac9ea
     resp = client.post(
         "/register",
         json={"username": "User!@", "email": "user@example.com", "password": "Password1"},
     )
-<<<<<<< HEAD
 
     assert resp.status_code == 201
     data = resp.get_json()
@@ -148,13 +128,9 @@
 
     sql, params = dummy_conn.cursor_obj.executed
     assert "INSERT INTO profiles" in sql
-    assert params == ("12345678", "User")
+    assert params == ("12345678", "user", 120)  # role et quota par défaut
+
     assert dummy_supabase.auth.params == {
         "email": "user@example.com",
         "password": "Password1",
-    }
-=======
-    assert resp.status_code == 201
-    data = resp.get_json()
-    assert data["username"] == "User"
->>>>>>> c34ac9ea
+    }