import json
import os
import re
import psycopg2
from flask import (
    Flask,
    jsonify,
    redirect,
    render_template,
    request,
    session,
    url_for,
)
from dotenv import load_dotenv
from supabase import Client, create_client
try:
    from worker import process_video_job  # type: ignore
except Exception:  # pragma: no cover
    process_video_job = None

load_dotenv()

app = Flask(__name__)
app.secret_key = os.getenv("FLASK_SECRET_KEY", "dev-secret")

# Regex pour validation email et mot de passe
EMAIL_RE = re.compile(r"^[^@\s]+@[^@\s]+\.[^@\s]+$")
PASSWORD_RE = re.compile(r"^(?=.*[A-Z])(?=.*\d).{8,}$")


def sanitize_text(text: str) -> str:
    """Nettoyer le texte : autoriser seulement alphanumérique, tiret, underscore"""
    return re.sub(r"[^a-zA-Z0-9_-]", "", text)


# 🔑 Connexion Postgres (infos depuis Supabase -> Database -> Connection info)
try:
    conn = psycopg2.connect(
        host=os.getenv("SUPABASE_DB_HOST", "db.cryetaumceiljumacrww.supabase.co"),
        dbname=os.getenv("SUPABASE_DB_NAME", "postgres"),
        user=os.getenv("SUPABASE_DB_USER", "postgres"),
        password=os.getenv("SUPABASE_DB_PASSWORD"),
        port=5432,
        sslmode="require",
    )
except Exception:
    conn = None

# 🔑 Client Supabase pour Auth
SUPABASE_URL = os.getenv("SUPABASE_URL")
SUPABASE_KEY = os.getenv("SUPABASE_SERVICE_KEY")  # ⚠️ utilise la service_role key
supabase: Client | None = None
if SUPABASE_URL and SUPABASE_KEY:
    try:
        supabase = create_client(SUPABASE_URL, SUPABASE_KEY)
    except Exception:
        supabase = None


@app.get("/")
def home():
    """Page d'accueil HTML"""
    return render_template("index.html")


@app.get("/api")
def index():
    """Endpoint simple"""
    return jsonify({"message": "API de génération vidéo"})


@app.route("/login", methods=["GET", "POST"])
def login():
    """Connexion utilisateur"""
    if request.method == "POST":
        data = request.get_json(silent=True) or request.form
        email = data.get("email", "")
        password = data.get("password", "")

        if supabase is None:
            return jsonify({"error": "Supabase client not available"}), 500

        try:
            auth_resp = supabase.auth.sign_in_with_password(
                {"email": email, "password": password}
            )
            user = getattr(auth_resp, "user", None)
            if not user:
                return jsonify({"error": "Invalid credentials"}), 401

            session["user_id"] = user.id
            session["email"] = email

            profile_payload = {"user_id": user.id, "email": email}
            session["role"] = "user"
            if conn:
                # Ensure the connection is in a clean state before querying
                conn.rollback()
                with conn.cursor() as cur:
                    cur.execute(
                        "SELECT role, gpu_minutes_quota FROM profiles WHERE user_id = %s",
                        (user.id,),
                    )
                    row = cur.fetchone()
                    if row:
                        session["role"] = row[0]
                        profile_payload.update(
                            {"role": row[0], "gpu_minutes_quota": row[1]}
                        )

            if request.is_json:
                return jsonify(profile_payload), 200
            return redirect(url_for("dashboard"))

        except Exception as e:
            if conn:
                conn.rollback()
            return jsonify({"error": str(e)}), 400

    return render_template("login.html")


@app.route("/register", methods=["GET", "POST"])
def register():
    """Inscription utilisateur"""
    if request.method == "POST":
        data = request.get_json(silent=True) or request.form
        username = data.get("username", "")
        email = data.get("email", "")
        password = data.get("password", "")

        if not EMAIL_RE.match(email):
            return jsonify({"error": "Invalid email"}), 400
        if not PASSWORD_RE.match(password):
            return jsonify({"error": "Weak password"}), 400

        clean_username = sanitize_text(username)
        if not clean_username:
            return jsonify({"error": "Invalid username"}), 400

        if supabase is None:
            return jsonify({"error": "Supabase client not available"}), 500
        if conn is None:
            return jsonify({"error": "Database connection not available"}), 500

        try:
            # 1️⃣ Créer l’utilisateur dans auth.users
            auth_resp = supabase.auth.sign_up({"email": email, "password": password})
            user = getattr(auth_resp, "user", None)
            if not user or not getattr(user, "id", None):
                raise ValueError("Supabase signup failed")
            user_id = user.id

            # 2️⃣ Créer le profil applicatif
            conn.rollback()
            with conn.cursor() as cur:
                cur.execute(
                    """
                    INSERT INTO profiles (user_id, role, gpu_minutes_quota)
                    VALUES (%s, %s, %s)
                    ON CONFLICT (user_id) DO NOTHING
                    """,
                    (user_id, "user", 120),
                )
                conn.commit()

            return jsonify({"user_id": user_id, "username": clean_username}), 201

        except Exception as e:
            conn.rollback()
            return jsonify({"error": str(e)}), 400

    return render_template("register.html")


@app.get("/dashboard")
def dashboard():
    """Tableau de bord utilisateur"""
    if not session.get("user_id"):
        return redirect(url_for("login"))
    return render_template(
        "dashboard.html",
        user_id=session["user_id"],
        role=session.get("role", "user"),
    )


@app.get("/admin")
def admin_dashboard():
    """Tableau de bord administrateur"""
    if session.get("role") != "admin":
        return redirect(url_for("login"))
    return render_template("admin_dashboard.html")


@app.get("/generate")
def generate_page():
    """Page de génération vidéo"""
    if not session.get("user_id"):
        return redirect(url_for("login"))
    return render_template("generate.html", user_id=session["user_id"])


@app.post("/generate")
def generate_video():
    """Simule la génération vidéo IA"""
    data = request.get_json(force=True)
    prompt = data.get("prompt", "")
    return jsonify({"status": "processing", "prompt": prompt}), 202


@app.post("/submit_job")
def submit_job():
    """Créer un job vidéo"""
    if conn is None:
        return jsonify({"error": "Database connection not available"}), 500

    data = request.get_json(force=True)
    user_id = data.get("user_id")
    prompt = data.get("prompt", "")
    params = data.get("params", {})

    try:
        conn.rollback()
        with conn.cursor() as cur:
            cur.execute(
                """
                INSERT INTO jobs (user_id, prompt, params)
                VALUES (%s, %s, %s)
                RETURNING id, status, submitted_at
                """,
                (user_id, prompt, json.dumps(params)),
            )
            job = cur.fetchone()
            conn.commit()
        job_id = job[0]

        # Déclenche le worker Celery si disponible
        if process_video_job is not None:
            try:
                process_video_job.delay(job_id)
            except Exception:
                pass

        return (
            jsonify(
                {"id": job_id, "status": job[1], "submitted_at": job[2].isoformat()}
            ),
            201,
        )
    except Exception as e:
        conn.rollback()
        return jsonify({"error": str(e)}), 400


@app.get("/list_jobs/<user_id>")
def list_jobs(user_id):
    """Lister les jobs d’un utilisateur"""
    if conn is None:
        return jsonify({"error": "Database connection not available"}), 500

    try:
        conn.rollback()
        with conn.cursor() as cur:
            cur.execute(
                """
                SELECT j.id, j.prompt, j.status, j.submitted_at, f.url
                FROM jobs j
                LEFT JOIN videos v ON v.job_id = j.id
                LEFT JOIN files f ON f.id = v.file_id
                WHERE j.user_id = %s
                ORDER BY j.submitted_at DESC
                """,
                (user_id,),
            )
            rows = cur.fetchall()
        jobs = [
            {
                "id": r[0],
                "prompt": r[1],
                "status": r[2],
                "submitted_at": r[3].isoformat(),
                "video_url": r[4],
            }
<<<<<<< HEAD
            for r in rows
        ]
        return jsonify(jobs)
    except Exception as e:
        return jsonify({"error": str(e)}), 400


@app.get("/admin/list_jobs")
def admin_list_jobs():
    """Lister tous les jobs (admin)"""
    if session.get("role") != "admin":
        return jsonify({"error": "forbidden"}), 403
    if conn is None:
        return jsonify({"error": "Database connection not available"}), 500
    try:
        with conn.cursor() as cur:
            cur.execute(
                """
                SELECT j.id, j.user_id, j.prompt, j.status, j.submitted_at, f.url
                FROM jobs j
                LEFT JOIN videos v ON v.job_id = j.id
                LEFT JOIN files f ON f.id = v.file_id
                ORDER BY j.submitted_at DESC
                """
            )
            rows = cur.fetchall()
        jobs = [
            {
                "id": r[0],
                "user_id": r[1],
                "prompt": r[2],
                "status": r[3],
                "submitted_at": r[4].isoformat(),
                "video_url": r[5],
            }
=======
>>>>>>> 807afe60
            for r in rows
        ]
        return jsonify(jobs)
    except Exception as e:
        if conn:
            conn.rollback()
        return jsonify({"error": str(e)}), 400


@app.get("/admin/list_jobs")
def admin_list_jobs():
    """Lister tous les jobs (admin)"""
    if session.get("role") != "admin":
        return jsonify({"error": "forbidden"}), 403
    if conn is None:
        return jsonify({"error": "Database connection not available"}), 500
    try:
        conn.rollback()
        with conn.cursor() as cur:
            cur.execute(
                """
                SELECT j.id, j.user_id, j.prompt, j.status, j.submitted_at, f.url
                FROM jobs j
                LEFT JOIN videos v ON v.job_id = j.id
                LEFT JOIN files f ON f.id = v.file_id
                ORDER BY j.submitted_at DESC
                """
            )
            rows = cur.fetchall()
        jobs = [
            {
                "id": r[0],
                "user_id": r[1],
                "prompt": r[2],
                "status": r[3],
                "submitted_at": r[4].isoformat(),
                "video_url": r[5],
            }
            for r in rows
        ]
        return jsonify(jobs)
    except Exception as e:
        if conn:
            conn.rollback()
        return jsonify({"error": str(e)}), 400


@app.get("/admin/list_users")
def admin_list_users():
    """Lister les utilisateurs"""
    if session.get("role") != "admin":
        return jsonify({"error": "forbidden"}), 403
    if conn is None:
        return jsonify({"error": "Database connection not available"}), 500
    try:
        conn.rollback()
        with conn.cursor() as cur:
            cur.execute(
                "SELECT user_id, role, gpu_minutes_quota FROM profiles ORDER BY user_id"
            )
            rows = cur.fetchall()
        users = [
            {"user_id": r[0], "role": r[1], "gpu_minutes_quota": r[2]}
            for r in rows
        ]
        return jsonify(users)
    except Exception as e:
        if conn:
            conn.rollback()
        return jsonify({"error": str(e)}), 400


@app.get("/admin/list_users")
def admin_list_users():
    """Lister les utilisateurs"""
    if session.get("role") != "admin":
        return jsonify({"error": "forbidden"}), 403
    if conn is None:
        return jsonify({"error": "Database connection not available"}), 500
    try:
        with conn.cursor() as cur:
            cur.execute(
                "SELECT user_id, role, gpu_minutes_quota FROM profiles ORDER BY user_id"
            )
            rows = cur.fetchall()
        users = [
            {"user_id": r[0], "role": r[1], "gpu_minutes_quota": r[2]}
            for r in rows
        ]
        return jsonify(users)
    except Exception as e:
        return jsonify({"error": str(e)}), 400


if __name__ == "__main__":
    app.run(debug=True)<|MERGE_RESOLUTION|>--- conflicted
+++ resolved
@@ -282,44 +282,6 @@
                 "submitted_at": r[3].isoformat(),
                 "video_url": r[4],
             }
-<<<<<<< HEAD
-            for r in rows
-        ]
-        return jsonify(jobs)
-    except Exception as e:
-        return jsonify({"error": str(e)}), 400
-
-
-@app.get("/admin/list_jobs")
-def admin_list_jobs():
-    """Lister tous les jobs (admin)"""
-    if session.get("role") != "admin":
-        return jsonify({"error": "forbidden"}), 403
-    if conn is None:
-        return jsonify({"error": "Database connection not available"}), 500
-    try:
-        with conn.cursor() as cur:
-            cur.execute(
-                """
-                SELECT j.id, j.user_id, j.prompt, j.status, j.submitted_at, f.url
-                FROM jobs j
-                LEFT JOIN videos v ON v.job_id = j.id
-                LEFT JOIN files f ON f.id = v.file_id
-                ORDER BY j.submitted_at DESC
-                """
-            )
-            rows = cur.fetchall()
-        jobs = [
-            {
-                "id": r[0],
-                "user_id": r[1],
-                "prompt": r[2],
-                "status": r[3],
-                "submitted_at": r[4].isoformat(),
-                "video_url": r[5],
-            }
-=======
->>>>>>> 807afe60
             for r in rows
         ]
         return jsonify(jobs)
@@ -392,6 +354,41 @@
         return jsonify({"error": str(e)}), 400
 
 
+@app.get("/admin/list_jobs")
+def admin_list_jobs():
+    """Lister tous les jobs (admin)"""
+    if session.get("role") != "admin":
+        return jsonify({"error": "forbidden"}), 403
+    if conn is None:
+        return jsonify({"error": "Database connection not available"}), 500
+    try:
+        with conn.cursor() as cur:
+            cur.execute(
+                """
+                SELECT j.id, j.user_id, j.prompt, j.status, j.submitted_at, f.url
+                FROM jobs j
+                LEFT JOIN videos v ON v.job_id = j.id
+                LEFT JOIN files f ON f.id = v.file_id
+                ORDER BY j.submitted_at DESC
+                """
+            )
+            rows = cur.fetchall()
+        jobs = [
+            {
+                "id": r[0],
+                "user_id": r[1],
+                "prompt": r[2],
+                "status": r[3],
+                "submitted_at": r[4].isoformat(),
+                "video_url": r[5],
+            }
+            for r in rows
+        ]
+        return jsonify(jobs)
+    except Exception as e:
+        return jsonify({"error": str(e)}), 400
+
+
 @app.get("/admin/list_users")
 def admin_list_users():
     """Lister les utilisateurs"""
